{
  "name": "@polymathnetwork/local-signing-manager",
  "version": "0.0.1",
<<<<<<< HEAD
  "publishConfig": {
    "access": "public"
=======
  "peerDependencies": {
    "@polymathnetwork/signing-manager-types": "^1.0.0"
>>>>>>> 8bdcc8f8
  }
}<|MERGE_RESOLUTION|>--- conflicted
+++ resolved
@@ -1,12 +1,10 @@
 {
   "name": "@polymathnetwork/local-signing-manager",
   "version": "0.0.1",
-<<<<<<< HEAD
   "publishConfig": {
     "access": "public"
-=======
-  "peerDependencies": {
+  },
+  "dependencies": {
     "@polymathnetwork/signing-manager-types": "^1.0.0"
->>>>>>> 8bdcc8f8
   }
 }